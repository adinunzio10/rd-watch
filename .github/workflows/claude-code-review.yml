name: Claude Code Review

on:
  pull_request:
    types: [opened, synchronize]

jobs:
  claude-review:
    runs-on: ubuntu-latest
    permissions:
      contents: read
      pull-requests: read
      issues: read
      id-token: write
    
    steps:
      - name: Checkout repository
        uses: actions/checkout@v4
        with:
          fetch-depth: 1

      - name: Run Claude Code Review
        id: claude-review
        uses: anthropics/claude-code-action@beta
        with:
          anthropic_api_key: ${{ secrets.CLAUDE_API_KEY }}
<<<<<<< HEAD
=======

          # Optional: Specify model (defaults to Claude Sonnet 4, uncomment for Claude Opus 4)
          # model: "claude-opus-4-20250514"
>>>>>>> 1ba87ad6
          
          # Direct prompt adapted from .claude/commands/review-and-comment.md
          direct_prompt: |
            You are an expert code reviewer. Analyze this pull request and provide a thorough code review that includes:
            
<<<<<<< HEAD
            **Overview Analysis:**
            - What this PR accomplishes
            - Analysis of code quality and style
            - Specific suggestions for improvements
            - Any potential issues or risks
            
            **Multi-Agent Verification:**
            - Check if Testing Agent deliverables are present (new/updated tests in the diff)
            - Check if Documentation Agent deliverables are present (updated docs, comments, README changes)
            - Verify that planned multi-agent coordination actually happened
            - Note any missing agent deliverables
            
            **Focus Areas:**
            - Code correctness and Android TV/Kotlin best practices
            - Following Jetpack Compose conventions
            - Performance implications for TV hardware
            - Test coverage and quality
            - Security considerations for Real Debrid integration
            
            **Android TV Specific Checks:**
            - Focus navigation implementation
            - Leanback library usage
            - TV-optimized UI patterns
            - Remote control input handling
            
            **TODO/Issue Management:**
            - Search for TODO, FIXME, HACK comments in changes
            - Identify incomplete work or follow-up items
            - Note any technical debt introduced
            
            Format your review with clear sections and bullet points. Keep feedback constructive and actionable.
            
            Be thorough but concise - focus on meaningful improvements that enhance the Android TV streaming experience.
=======
            Be constructive and helpful in your feedback.

          # Optional: Use sticky comments to make Claude reuse the same comment on subsequent pushes to the same PR
          # use_sticky_comment: true
          
          # Optional: Customize review based on file types
          # direct_prompt: |
          #   Review this PR focusing on:
          #   - For TypeScript files: Type safety and proper interface usage
          #   - For API endpoints: Security, input validation, and error handling
          #   - For React components: Performance, accessibility, and best practices
          #   - For tests: Coverage, edge cases, and test quality
          
          # Optional: Different prompts for different authors
          # direct_prompt: |
          #   ${{ github.event.pull_request.author_association == 'FIRST_TIME_CONTRIBUTOR' && 
          #   'Welcome! Please review this PR from a first-time contributor. Be encouraging and provide detailed explanations for any suggestions.' ||
          #   'Please provide a thorough code review focusing on our coding standards and best practices.' }}
          
          # Optional: Add specific tools for running tests or linting
          # allowed_tools: "Bash(npm run test),Bash(npm run lint),Bash(npm run typecheck)"
          
          # Optional: Skip review for certain conditions
          # if: |
          #   !contains(github.event.pull_request.title, '[skip-review]') &&
          #   !contains(github.event.pull_request.title, '[WIP]')
>>>>>>> 1ba87ad6
<|MERGE_RESOLUTION|>--- conflicted
+++ resolved
@@ -24,18 +24,7 @@
         uses: anthropics/claude-code-action@beta
         with:
           anthropic_api_key: ${{ secrets.CLAUDE_API_KEY }}
-<<<<<<< HEAD
-=======
-
-          # Optional: Specify model (defaults to Claude Sonnet 4, uncomment for Claude Opus 4)
-          # model: "claude-opus-4-20250514"
->>>>>>> 1ba87ad6
-          
-          # Direct prompt adapted from .claude/commands/review-and-comment.md
           direct_prompt: |
-            You are an expert code reviewer. Analyze this pull request and provide a thorough code review that includes:
-            
-<<<<<<< HEAD
             **Overview Analysis:**
             - What this PR accomplishes
             - Analysis of code quality and style
@@ -68,32 +57,4 @@
             
             Format your review with clear sections and bullet points. Keep feedback constructive and actionable.
             
-            Be thorough but concise - focus on meaningful improvements that enhance the Android TV streaming experience.
-=======
-            Be constructive and helpful in your feedback.
-
-          # Optional: Use sticky comments to make Claude reuse the same comment on subsequent pushes to the same PR
-          # use_sticky_comment: true
-          
-          # Optional: Customize review based on file types
-          # direct_prompt: |
-          #   Review this PR focusing on:
-          #   - For TypeScript files: Type safety and proper interface usage
-          #   - For API endpoints: Security, input validation, and error handling
-          #   - For React components: Performance, accessibility, and best practices
-          #   - For tests: Coverage, edge cases, and test quality
-          
-          # Optional: Different prompts for different authors
-          # direct_prompt: |
-          #   ${{ github.event.pull_request.author_association == 'FIRST_TIME_CONTRIBUTOR' && 
-          #   'Welcome! Please review this PR from a first-time contributor. Be encouraging and provide detailed explanations for any suggestions.' ||
-          #   'Please provide a thorough code review focusing on our coding standards and best practices.' }}
-          
-          # Optional: Add specific tools for running tests or linting
-          # allowed_tools: "Bash(npm run test),Bash(npm run lint),Bash(npm run typecheck)"
-          
-          # Optional: Skip review for certain conditions
-          # if: |
-          #   !contains(github.event.pull_request.title, '[skip-review]') &&
-          #   !contains(github.event.pull_request.title, '[WIP]')
->>>>>>> 1ba87ad6
+            Be thorough but concise - focus on meaningful improvements that enhance the Android TV streaming experience.